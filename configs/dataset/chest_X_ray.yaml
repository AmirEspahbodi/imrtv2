--- conflicted
+++ resolved
@@ -16,10 +16,7 @@
 # preload_path: /content/dataset/preload_chest_xray
 # save_path: /content/output/result
 
-<<<<<<< HEAD
+# learning_rate: 0.0005
 
 #old
-#learning_rate: 0.0005 # dataset-specific learning rate
-=======
-# learning_rate: 0.0005
->>>>>>> c960deda
+#learning_rate: 0.0005 # dataset-specific learning rate