train:
  tp_d_epochs: 5
  tp_d_early_stopping_patience: 4
  tp_d_warmup_epochs: 2
<<<<<<< HEAD
  tp_d_loss_weight_decay_rate: 0.0001
=======
  tp_d_loss_weight_decay_rate: 0.02
  # tp_d_loss_weight_decay_rate: 0.0001
>>>>>>> c960deda
  tp_d_loss_weight: dynamic # null / balance / dynamic / list with shape num_classes. Weights for loss function. Don't use it with weighted sampling!
  # tp_d_loss_weight_decay_rate: 0.01
  # tp_d_loss_weight: balance # null / balance / dynamic / list with shape num_classes. Weights for loss function. Don't use it with weighted sampling!

<<<<<<< HEAD

  tp_c_epochs: 10
  tp_c_early_stopping_patience: 5
=======
  tp_c_epochs: 10
  tp_c_early_stopping_patience: 4
>>>>>>> c960deda
  tp_c_warmup_epochs: 2
  tp_c_loss_weight_decay_rate: 0.01
  tp_c_loss_weight: balance # null / balance / dynamic / list with shape num_classes. Weights for loss function. Don't use it with weighted sampling!

  batch_size: 16
  num_workers: 2
  criterion: cross_entropy # available criterions are list in 'criterion_args' below
  metrics: [acc, f1, auc, precision, recall] # available metrics are list in utils.metrics
  indicator: acc # indicator for best model selection in validation set
  save_interval: 5 # the epoch interval of saving model
  eval_interval: 1 # the epoch interval of evaluating model on val dataset
  sample_view: false # save and visualize a batch of images on Tensorboard
  pin_memory: true # enables fast data transfer to CUDA-enabled GPUs

  # for plan B
  label_smoothing: 0.1
  swa_start_epoch: 10

  # for plan A
  # warmup_epochs: 2
  # label_smoothing: 0.1
  sam_start_epoch: 6

# old config
  # loss_weight: dynamic # null / balance / dynamic / list with shape num_classes. Weights for loss function. Don't use it with weighted sampling!
  # loss_weight_decay_rate: 0.0001 # if loss_weights is dynamic, loss weight will decay from balance to equivalent weights
  # warmup_epochs: 2 # set to 0 to disable warmup
  <|MERGE_RESOLUTION|>--- conflicted
+++ resolved
@@ -2,24 +2,14 @@
   tp_d_epochs: 5
   tp_d_early_stopping_patience: 4
   tp_d_warmup_epochs: 2
-<<<<<<< HEAD
-  tp_d_loss_weight_decay_rate: 0.0001
-=======
   tp_d_loss_weight_decay_rate: 0.02
   # tp_d_loss_weight_decay_rate: 0.0001
->>>>>>> c960deda
   tp_d_loss_weight: dynamic # null / balance / dynamic / list with shape num_classes. Weights for loss function. Don't use it with weighted sampling!
   # tp_d_loss_weight_decay_rate: 0.01
   # tp_d_loss_weight: balance # null / balance / dynamic / list with shape num_classes. Weights for loss function. Don't use it with weighted sampling!
 
-<<<<<<< HEAD
-
-  tp_c_epochs: 10
-  tp_c_early_stopping_patience: 5
-=======
   tp_c_epochs: 10
   tp_c_early_stopping_patience: 4
->>>>>>> c960deda
   tp_c_warmup_epochs: 2
   tp_c_loss_weight_decay_rate: 0.01
   tp_c_loss_weight: balance # null / balance / dynamic / list with shape num_classes. Weights for loss function. Don't use it with weighted sampling!
